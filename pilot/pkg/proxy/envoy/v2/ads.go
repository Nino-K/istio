--- conflicted
+++ resolved
@@ -625,7 +625,6 @@
 	if err := nt.SetServiceInstances(s.Env); err != nil {
 		return err
 	}
-<<<<<<< HEAD
 
 	// Get the locality from the proxy's service instances.
 	// We expect all instances to have the same IP and therefore the same locality. So its enough to look at the first instance
@@ -640,11 +639,10 @@
 		nt.Locality = discReq.Node.Locality
 	}
 
-=======
 	if err := nt.SetWorkloadLabels(s.Env); err != nil {
 		return err
 	}
->>>>>>> 15a1f313
+
 	// If the proxy has no service instances and its a gateway, kill the XDS connection as we cannot
 	// serve any gateway config if we dont know the proxy's service instances
 	if nt.Type == model.Router && (nt.ServiceInstances == nil || len(nt.ServiceInstances) == 0) {
