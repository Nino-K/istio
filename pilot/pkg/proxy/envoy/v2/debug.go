--- conflicted
+++ resolved
@@ -112,12 +112,7 @@
 		return
 	}
 	w.Header().Add("Content-Type", "application/json")
-<<<<<<< HEAD
-	w.Write(out)
-=======
 	_, _ = w.Write(out)
-	w.WriteHeader(http.StatusOK)
->>>>>>> 105f21fa
 }
 
 // registryz providees debug support for registry - adding and listing model items.
@@ -449,12 +444,8 @@
 		return
 	}
 	w.Header().Add("Content-Type", "application/json")
-<<<<<<< HEAD
-	w.Write(out)
-=======
+
 	_, _ = w.Write(out)
-	w.WriteHeader(http.StatusOK)
->>>>>>> 105f21fa
 }
 
 func writeAllADS(w io.Writer) {
