--- conflicted
+++ resolved
@@ -121,13 +121,8 @@
 			} else {
 
 				// set TLSSettings if configmap global settings specifies MUTUAL_TLS, and we skip external destination.
-<<<<<<< HEAD
-				if env.Mesh.AuthPolicy == meshconfig.MeshConfig_MUTUAL_TLS && !service.MeshExternal {
+				if env.Mesh.AuthPolicy == meshconfig.MeshConfig_MUTUAL_TLS && !service.MeshExternal && proxy.Type == model.Sidecar {
 					applyUpstreamTLSSettings(defaultCluster, buildIstioMutualTLS(upstreamServiceAccounts), env.Mesh)
-=======
-				if env.Mesh.AuthPolicy == meshconfig.MeshConfig_MUTUAL_TLS && !service.MeshExternal && proxy.Type == model.Sidecar {
-					applyUpstreamTLSSettings(defaultCluster, buildIstioMutualTLS(upstreamServiceAccounts))
->>>>>>> bf41c2ba
 				}
 			}
 
