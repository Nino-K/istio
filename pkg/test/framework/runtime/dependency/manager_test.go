//  Copyright 2018 Istio Authors
//
//  Licensed under the Apache License, Version 2.0 (the "License");
//  you may not use this file except in compliance with the License.
//  You may obtain a copy of the License at
//
//      http://www.apache.org/licenses/LICENSE-2.0
//
//  Unless required by applicable law or agreed to in writing, software
//  distributed under the License is distributed on an "AS IS" BASIS,
//  WITHOUT WARRANTIES OR CONDITIONS OF ANY KIND, either express or implied.
//  See the License for the specific language governing permissions and
//  limitations under the License.

package dependency_test

import (
	"fmt"
	"testing"

	"istio.io/istio/pkg/log"
	"istio.io/istio/pkg/test/framework/api/component"
	"istio.io/istio/pkg/test/framework/api/context"
	"istio.io/istio/pkg/test/framework/api/lifecycle"
	"istio.io/istio/pkg/test/framework/runtime/api"
	"istio.io/istio/pkg/test/framework/runtime/dependency"
	"istio.io/istio/pkg/test/framework/runtime/registry"
)

var (
	aID = id("a")
	bID = id("b")
	cID = id("c")
)

var _ context.Instance = &mockContext{}

func TestNoDependencies(t *testing.T) {
	m := newManager(t)

	a := m.registerDefault(aID)

	m.RequireOrFail(t, lifecycle.Suite, &a)
	m.assertCount(1)
}

func TestRequireIDs(t *testing.T) {
	m := newManager(t)

	a := m.registerDefault(aID, &bID, &cID)
	b := m.registerDefault(bID, &cID)
	c := m.registerDefault(cID)

	// Creating component a should create b and c.
	scope := lifecycle.Suite

	m.RequireOrFail(t, scope, &aID, &bID, &cID)

	m.assertCount(3)
	m.assertDescriptor(a, scope)
	m.assertDescriptor(b, scope)
	m.assertDescriptor(c, scope)
}

func TestRequireDescriptors(t *testing.T) {
	m := newManager(t)

	a := m.registerDefault(aID, &bID, &cID)
	b := m.registerDefault(bID, &cID)
	c := m.registerDefault(cID)

	// Creating component a should create b and c.
	scope := lifecycle.Suite
	m.RequireOrFail(t, scope, &a, &b, &c)

	m.assertCount(3)
	m.assertDescriptor(a, scope)
	m.assertDescriptor(b, scope)
	m.assertDescriptor(c, scope)
}

func TestRequireMixed(t *testing.T) {
	m := newManager(t)

	a := m.registerDefault(aID, &bID, &cID)
	b := m.registerDefault(bID, &cID)
	c := m.registerDefault(cID)

	// Creating component a should create b and c.
	scope := lifecycle.Suite
	m.RequireOrFail(t, scope, &aID, &b, &cID)

	m.assertCount(3)
	m.assertDescriptor(a, scope)
	m.assertDescriptor(b, scope)
	m.assertDescriptor(c, scope)
}

func TestDependencyDescriptors(t *testing.T) {
	m := newManager(t)

	c := m.registerDefault(cID)
	b := m.registerDefault(bID, &c)
	a := m.registerDefault(aID, &b, &c)

	// Creating component a should create b and c.
	scope := lifecycle.Suite
	m.RequireOrFail(t, scope, &a, &b, &c)

	m.assertCount(3)
	m.assertDescriptor(a, scope)
	m.assertDescriptor(b, scope)
	m.assertDescriptor(c, scope)
}

func TestOverrideDefault(t *testing.T) {
	m := newManager(t)

	a := m.registerDefault(aID, &bID, &cID)
	_ = m.registerDefault(bID, &cID)
	bOverride := m.registerVariant(bID, "b-variant", &cID)
	c := m.registerDefault(cID)

	// Creating component a should create b-variant and c.
	scope := lifecycle.Suite
	m.RequireOrFail(t, scope, &aID, &bOverride, &cID)

	m.assertCount(3)
	m.assertDescriptor(a, scope)
	m.assertDescriptor(bOverride, scope)
	m.assertDescriptor(c, scope)
}

func TestConflictingDuplicateFails(t *testing.T) {
	m := newManager(t)

	// Creating component a should create b and c.
	scope := lifecycle.Suite
	expect(t).resolutionError(m.Require(scope, descriptorRef(aID, "v1"), descriptorRef(aID, "v2")))
}

func TestIdenticalDuplicateSucceeds(t *testing.T) {
	m := newManager(t)
	m.registerDefault(aID)

	a := descriptor(aID, "")

	// Creating component a should create b and c.
	scope := lifecycle.Suite
	m.RequireOrFail(t, scope, &a, &a)

	m.assertCount(1)
	m.assertDescriptor(a, scope)
}

func TestRequireExistingComponentSucceeds(t *testing.T) {
	m := newManager(t)

	// Creating component a should create b and c.
	scope := lifecycle.Suite

	a := m.registerDefault(aID, &bID)
	b := m.registerDefault(bID)

	// First create b
	m.RequireOrFail(t, scope, &b)
	m.assertCount(1)
	m.assertDescriptor(b, scope)

	// Now create a
	m.RequireOrFail(t, scope, &a)
	m.assertCount(2)
	m.assertDescriptor(a, scope)
}

func TestRequireGreaterScopeThanExistingComponentFails(t *testing.T) {
	m := newManager(t)

	a := m.registerDefault(aID)

	// First create a with Test scope
	m.RequireOrFail(t, lifecycle.Test, &a)
	m.assertCount(1)
	m.assertDescriptor(a, lifecycle.Test)

	// Now create a with Suite scope
	expect(t).resolutionError(m.Require(lifecycle.Suite, &a))
}

func TestRequireLesserScopeThanExistingComponentSucceeds(t *testing.T) {
	m := newManager(t)

	a := m.registerDefault(aID)

	// First create a with Suite scope
	m.RequireOrFail(t, lifecycle.Suite, &a)
	m.assertCount(1)
	m.assertDescriptor(a, lifecycle.Suite)

	// Now create a with Test scope
	m.RequireOrFail(t, lifecycle.Test, &a)
	m.assertCount(1)
	m.assertDescriptor(a, lifecycle.Suite)
}

func TestRequireIdenticalExistingComponentSucceeds(t *testing.T) {
	m := newManager(t)

	// Creating component a should create b and c.
	scope := lifecycle.Suite

	a := m.registerDefault(aID)

	// Create a
	m.RequireOrFail(t, scope, &a)
	m.assertCount(1)
	m.assertDescriptor(a, scope)

	// Now create a again
	m.RequireOrFail(t, scope, &a)
	m.assertCount(1)
	m.assertDescriptor(a, scope)
}

func TestMissingDefaultFails(t *testing.T) {
	m := newManager(t)

	// Creating component a should create b and c.
	scope := lifecycle.Suite

	expect(t).resolutionError(m.Require(scope, descriptorRef(aID, "", &bID)))
}

func TestDependencyWithGreaterScopeSucceeds(t *testing.T) {
	m := newManager(t)

	a := m.registerDefault(aID, &bID)
	b := m.registerDefault(bID)

	// Create b with Suite scope.
	m.RequireOrFail(t, lifecycle.Suite, &b)
	m.assertCount(1)
	m.assertDescriptor(b, lifecycle.Suite)

	// Now create a with Test scope.
	m.RequireOrFail(t, lifecycle.Test, &a)
	m.assertCount(2)
	m.assertDescriptor(a, lifecycle.Test)
}

func TestDependencyWithLesserScopeFails(t *testing.T) {
	m := newManager(t)

	a := m.registerDefault(aID, &bID)
	b := m.registerDefault(bID)

	// Create b with Test scope.
	m.RequireOrFail(t, lifecycle.Test, &b)
	m.assertCount(1)
	m.assertDescriptor(b, lifecycle.Test)

	// Now create a with Suite scope.
	expect(t).resolutionError(m.Require(lifecycle.Suite, &a))
}

<<<<<<< HEAD
func TestNamedIdsCreateMultipleComponents(t *testing.T) {
	m := newManager(t)

	a := m.registerDefault(aID)
	req1 := component.NewNamedRequirement("one", &aID)
	req2 := component.NewNamedRequirement("two", &aID)

	m.RequireOrFail(t, lifecycle.Test, req1, req2)
	m.assertCount(2)
	m.assertNamedDescriptor("one", a, lifecycle.Test)
	m.assertNamedDescriptor("two", a, lifecycle.Test)
=======
func TestVariantsCreateMultipleComponents(t *testing.T) {
	m := newManager(t)

	_ = m.registerDefault(aID)
	req1 := component.NewDescriptor(aID, "one")
	req2 := component.NewDescriptor(aID, "two")

	m.RequireOrFail(t, lifecycle.Test, req1, req2)
	m.assertCount(2)
	m.assertDescriptor(*req1, lifecycle.Test)
	m.assertDescriptor(*req2, lifecycle.Test)
>>>>>>> 5f61fbdc
}

type testConfig struct {
	content string
}

func (c testConfig) String() string {
	return c.content
}

<<<<<<< HEAD
func TestDescriptorsMismatchedConfiguration(t *testing.T) {
	m := newManager(t)

	a := m.registerDefault(aID)
	config1 := testConfig{"one"}
	config2 := testConfig{"two"}

	req1 := component.NewConfiguredRequirement("", &a, config1)
	req2 := component.NewConfiguredRequirement("", &a, config2)

	expect(t).resolutionError(m.Require(lifecycle.Test, req1, req2))
}

func TestIDsMismatchedConfiguration(t *testing.T) {
	m := newManager(t)

	m.registerDefault(aID)
	config1 := testConfig{"one"}
	config2 := testConfig{"two"}

	req1 := component.NewConfiguredRequirement("", &aID, config1)
	req2 := component.NewConfiguredRequirement("", &aID, config2)
=======
func TestMismatchedConfiguration(t *testing.T) {
	m := newManager(t)

	_ = m.registerDefault(aID)

	req1 := component.NewDescriptor(aID, "")
	req1.Configuration = testConfig{"one"}

	req2 := component.NewDescriptor(aID, "")
	req2.Configuration = testConfig{"two"}
>>>>>>> 5f61fbdc

	expect(t).resolutionError(m.Require(lifecycle.Test, req1, req2))
}

<<<<<<< HEAD
func TestMixedMismatchedConfiguration(t *testing.T) {
	m := newManager(t)

	a := m.registerDefault(aID)
	config1 := testConfig{"one"}
	config2 := testConfig{"two"}

	req1 := component.NewConfiguredRequirement("", &a, config1)
	req2 := component.NewConfiguredRequirement("", &aID, config2)

	expect(t).resolutionError(m.Require(lifecycle.Test, req1, req2))
}

func TestDescriptorConfigOverride(t *testing.T) {
	m := newManager(t)

	a := m.registerDefault(aID)
	config1 := testConfig{"one"}

	req1 := component.NewConfiguredRequirement("", &a, nil)
	req2 := component.NewConfiguredRequirement("", &a, config1)

	m.RequireOrFail(t, lifecycle.Test, req1, req2)
	m.assertCount(1)
	m.assertDescriptor(a, lifecycle.Test)
}

func TestIDsConfigOverride(t *testing.T) {
	m := newManager(t)

	a := m.registerDefault(aID)
	config1 := testConfig{"one"}

	req1 := component.NewConfiguredRequirement("", &aID, nil)
	req2 := component.NewConfiguredRequirement("", &aID, config1)

	m.RequireOrFail(t, lifecycle.Test, req1, req2)
	m.assertCount(1)
	m.assertDescriptor(a, lifecycle.Test)
}

func TestMixedConfigOverride(t *testing.T) {
	m := newManager(t)

	a := m.registerDefault(aID)
	config1 := testConfig{"one"}

	req1 := component.NewConfiguredRequirement("", &a, nil)
	req2 := component.NewConfiguredRequirement("", &aID, config1)

	m.RequireOrFail(t, lifecycle.Test, req1, req2)
	m.assertCount(1)
	m.assertDescriptor(a, lifecycle.Test)
=======
func TestConfigOverride(t *testing.T) {
	m := newManager(t)

	a := m.registerDefault(aID)

	req := component.NewDescriptor(aID, "")
	req.Configuration = testConfig{"one"}

	m.RequireOrFail(t, lifecycle.Test, &a, req)
	m.assertCount(1)
	m.assertDescriptor(a, lifecycle.Test)
	m.assertConfiguration(a, req.Configuration)
>>>>>>> 5f61fbdc
}

func assertDescriptor(c component.Instance, desc component.Descriptor, scope lifecycle.Scope, t *testing.T) {
	t.Helper()
	if c.Scope() != scope {
		t.Fatalf("expected %v, found %v", scope, c.Scope())
	}
	if c.Descriptor().Key.ID != desc.Key.ID {
		t.Fatalf("expected %v, found %v", desc.Key.ID, c.Descriptor().Key.ID)
	}
}

func assertConfiguration(c component.Instance, config component.Configuration, t *testing.T) {
	t.Helper()
	if co, ok := c.(*comp); ok {
		if co.config != config {
			t.Fatalf("expected %v, found %v", config, co.config)
		}
	} else {
		t.Fatalf("Unable to cast component %v (%T) to local comp type.", c, c)
	}
}

type manager struct {
	*dependency.Manager
	reg *registry.Instance
	t   *testing.T
}

func newManager(t *testing.T) *manager {
	t.Helper()
	c := &mockContext{}
	r := registry.New()
	return &manager{
		Manager: dependency.NewManager(c, r),
		reg:     r,
		t:       t,
	}
}

func (m *manager) registerDefault(cid component.ID, reqs ...component.Requirement) component.Descriptor {
	desc := descriptor(cid, "", reqs...)
	m.reg.Register(desc, true, newFactory(desc).newComponent)
	return desc
}

func (m *manager) registerVariant(cid component.ID, variant component.Variant, reqs ...component.Requirement) component.Descriptor {
	desc := descriptor(cid, variant, reqs...)
	m.reg.Register(desc, false, newFactory(desc).newComponent)
	return desc
}

func (m *manager) assertCount(expected int) {
	actual := len(m.GetAllComponents())
	if actual != expected {
		m.t.Fatalf("incorrect component count. Expected %d, actual %d", expected, actual)
	}
}

func (m *manager) assertDescriptor(desc component.Descriptor, scope lifecycle.Scope) {
<<<<<<< HEAD
	m.assertNamedDescriptor("", desc, scope)
}

func (m *manager) assertNamedDescriptor(name string, desc component.Descriptor, scope lifecycle.Scope) {
	c := m.GetComponentForDescriptor(name, desc)
=======
	c := m.GetComponent(&desc)
>>>>>>> 5f61fbdc
	if c == nil {
		m.t.Fatalf("component not found for descriptor:  (%v) %v", name, desc)
	}
	assertDescriptor(c, desc, scope, m.t)
}

func (m *manager) assertConfiguration(desc component.Descriptor, config component.Configuration) {
	c := m.GetComponent(&desc)
	if c == nil {
		m.t.Fatalf("component not found for descriptor: %v", desc)
	}
	assertConfiguration(c, config, m.t)
}

type comp struct {
<<<<<<< HEAD
	name   string
	desc   component.Descriptor
	config component.Configuration
	scope  lifecycle.Scope
}

func (c *comp) Name() string {
	return c.name
=======
	desc   component.Descriptor
	config component.Configuration
	scope  lifecycle.Scope
>>>>>>> 5f61fbdc
}

func (c *comp) Descriptor() component.Descriptor {
	return c.desc
}

func (c *comp) Configuration() component.Configuration {
	return c.config
}

func (c *comp) Scope() lifecycle.Scope {
	return c.scope
}

func (c *comp) Configure(config component.Configuration) error {
	c.config = config
	return nil
}

func (c *comp) Start(ctx context.Instance, scope lifecycle.Scope) error {
	c.scope = scope
	return nil
}

func id(i string) component.ID {
	return component.ID(i)
}

type mockContext struct {
}

func (c *mockContext) TestID() string {
	return ""
}

func (c *mockContext) RunID() string {
	return ""
}

func (c *mockContext) NoCleanup() bool {
	return false
}

func (c *mockContext) WorkDir() string {
	return ""
}

func (c *mockContext) CreateTmpDirectory(name string) (string, error) {
	return "", fmt.Errorf("unsupported")
}

func (c *mockContext) LogOptions() *log.Options {
	return nil
}

func (c *mockContext) DumpState(context string) {}

func (c *mockContext) Evaluate(t testing.TB, tmpl string) string {
	return ""
}

<<<<<<< HEAD
func (c *mockContext) GetComponent(name string, id component.ID) component.Instance {
	return nil
}

func (c *mockContext) GetComponentOrFail(name string, id component.ID, t testing.TB) component.Instance {
	t.Fatalf("unsupported")
	return nil
}

func (c *mockContext) GetComponentForDescriptor(name string, d component.Descriptor) component.Instance {
	return nil
}

func (c *mockContext) GetComponentForDescriptorOrFail(name string, d component.Descriptor, t testing.TB) component.Instance {
=======
func (c *mockContext) GetComponent(req component.Requirement) component.Instance {
	return nil
}

func (c *mockContext) GetComponentOrFail(req component.Requirement, t testing.TB) component.Instance {
>>>>>>> 5f61fbdc
	t.Fatalf("unsupported")
	return nil
}

func (c *mockContext) GetAllComponents() []component.Instance {
	return nil
}

func (c *mockContext) NewComponent(name string, d component.Descriptor, scope lifecycle.Scope) (component.Instance, error) {
	return nil, fmt.Errorf("unsupported")
}

<<<<<<< HEAD
func (c *mockContext) NewComponentOrFail(name string, d component.Descriptor, scope lifecycle.Scope, t testing.TB) component.Instance {
=======
func (c *mockContext) NewComponentOrFail(d component.Descriptor, scope lifecycle.Scope, t testing.TB) component.Instance {
>>>>>>> 5f61fbdc
	t.Fatalf("unsupported")
	return nil
}

func (c *mockContext) Require(scope lifecycle.Scope, reqs ...component.Requirement) component.RequirementError {
	return nil
}

func (c *mockContext) RequireOrFail(t testing.TB, scope lifecycle.Scope, reqs ...component.Requirement) {
	t.Fatalf("unsupported")
}

func (c *mockContext) RequireOrSkip(t testing.TB, scope lifecycle.Scope, reqs ...component.Requirement) {
	t.Fatalf("unsupported")
}

func (c *mockContext) GetDefaultDescriptor(id component.ID) (component.Descriptor, error) {
	return component.Descriptor{}, fmt.Errorf("unsupported")
}

func (c *mockContext) GetDefaultDescriptorOrFail(id component.ID, t testing.TB) component.Descriptor {
	t.Fatalf("unsupported")
	return component.Descriptor{}
}

func descriptor(cid component.ID, variant component.Variant, reqs ...component.Requirement) component.Descriptor {
	return component.Descriptor{
		Key:      component.Key{ID: cid, Variant: variant},
		Requires: reqs,
	}
}

func descriptorRef(cid component.ID, variant component.Variant, reqs ...component.Requirement) *component.Descriptor {
	d := descriptor(cid, variant, reqs...)
	return &d
}

type factory struct {
	desc component.Descriptor
}

func newFactory(desc component.Descriptor) *factory {
	return &factory{desc}
}

// Factory function for components.
func (f *factory) newComponent() (api.Component, error) { // nolint: unparam
	return &comp{
		name: "",
		desc: f.desc,
	}, nil
}

type exp struct {
	t *testing.T
}

func expect(t *testing.T) *exp {
	t.Helper()
	return &exp{t}
}

func (e *exp) resolutionError(err component.RequirementError) {
	if err == nil {
		e.t.Fatal("expected resolution error")
	}
	if err.IsStartError() {
		e.t.Fatal("unexpected start error: ", err)
	}
}<|MERGE_RESOLUTION|>--- conflicted
+++ resolved
@@ -263,19 +263,6 @@
 	expect(t).resolutionError(m.Require(lifecycle.Suite, &a))
 }
 
-<<<<<<< HEAD
-func TestNamedIdsCreateMultipleComponents(t *testing.T) {
-	m := newManager(t)
-
-	a := m.registerDefault(aID)
-	req1 := component.NewNamedRequirement("one", &aID)
-	req2 := component.NewNamedRequirement("two", &aID)
-
-	m.RequireOrFail(t, lifecycle.Test, req1, req2)
-	m.assertCount(2)
-	m.assertNamedDescriptor("one", a, lifecycle.Test)
-	m.assertNamedDescriptor("two", a, lifecycle.Test)
-=======
 func TestVariantsCreateMultipleComponents(t *testing.T) {
 	m := newManager(t)
 
@@ -287,7 +274,6 @@
 	m.assertCount(2)
 	m.assertDescriptor(*req1, lifecycle.Test)
 	m.assertDescriptor(*req2, lifecycle.Test)
->>>>>>> 5f61fbdc
 }
 
 type testConfig struct {
@@ -298,30 +284,6 @@
 	return c.content
 }
 
-<<<<<<< HEAD
-func TestDescriptorsMismatchedConfiguration(t *testing.T) {
-	m := newManager(t)
-
-	a := m.registerDefault(aID)
-	config1 := testConfig{"one"}
-	config2 := testConfig{"two"}
-
-	req1 := component.NewConfiguredRequirement("", &a, config1)
-	req2 := component.NewConfiguredRequirement("", &a, config2)
-
-	expect(t).resolutionError(m.Require(lifecycle.Test, req1, req2))
-}
-
-func TestIDsMismatchedConfiguration(t *testing.T) {
-	m := newManager(t)
-
-	m.registerDefault(aID)
-	config1 := testConfig{"one"}
-	config2 := testConfig{"two"}
-
-	req1 := component.NewConfiguredRequirement("", &aID, config1)
-	req2 := component.NewConfiguredRequirement("", &aID, config2)
-=======
 func TestMismatchedConfiguration(t *testing.T) {
 	m := newManager(t)
 
@@ -332,66 +294,10 @@
 
 	req2 := component.NewDescriptor(aID, "")
 	req2.Configuration = testConfig{"two"}
->>>>>>> 5f61fbdc
 
 	expect(t).resolutionError(m.Require(lifecycle.Test, req1, req2))
 }
 
-<<<<<<< HEAD
-func TestMixedMismatchedConfiguration(t *testing.T) {
-	m := newManager(t)
-
-	a := m.registerDefault(aID)
-	config1 := testConfig{"one"}
-	config2 := testConfig{"two"}
-
-	req1 := component.NewConfiguredRequirement("", &a, config1)
-	req2 := component.NewConfiguredRequirement("", &aID, config2)
-
-	expect(t).resolutionError(m.Require(lifecycle.Test, req1, req2))
-}
-
-func TestDescriptorConfigOverride(t *testing.T) {
-	m := newManager(t)
-
-	a := m.registerDefault(aID)
-	config1 := testConfig{"one"}
-
-	req1 := component.NewConfiguredRequirement("", &a, nil)
-	req2 := component.NewConfiguredRequirement("", &a, config1)
-
-	m.RequireOrFail(t, lifecycle.Test, req1, req2)
-	m.assertCount(1)
-	m.assertDescriptor(a, lifecycle.Test)
-}
-
-func TestIDsConfigOverride(t *testing.T) {
-	m := newManager(t)
-
-	a := m.registerDefault(aID)
-	config1 := testConfig{"one"}
-
-	req1 := component.NewConfiguredRequirement("", &aID, nil)
-	req2 := component.NewConfiguredRequirement("", &aID, config1)
-
-	m.RequireOrFail(t, lifecycle.Test, req1, req2)
-	m.assertCount(1)
-	m.assertDescriptor(a, lifecycle.Test)
-}
-
-func TestMixedConfigOverride(t *testing.T) {
-	m := newManager(t)
-
-	a := m.registerDefault(aID)
-	config1 := testConfig{"one"}
-
-	req1 := component.NewConfiguredRequirement("", &a, nil)
-	req2 := component.NewConfiguredRequirement("", &aID, config1)
-
-	m.RequireOrFail(t, lifecycle.Test, req1, req2)
-	m.assertCount(1)
-	m.assertDescriptor(a, lifecycle.Test)
-=======
 func TestConfigOverride(t *testing.T) {
 	m := newManager(t)
 
@@ -404,7 +310,6 @@
 	m.assertCount(1)
 	m.assertDescriptor(a, lifecycle.Test)
 	m.assertConfiguration(a, req.Configuration)
->>>>>>> 5f61fbdc
 }
 
 func assertDescriptor(c component.Instance, desc component.Descriptor, scope lifecycle.Scope, t *testing.T) {
@@ -465,17 +370,9 @@
 }
 
 func (m *manager) assertDescriptor(desc component.Descriptor, scope lifecycle.Scope) {
-<<<<<<< HEAD
-	m.assertNamedDescriptor("", desc, scope)
-}
-
-func (m *manager) assertNamedDescriptor(name string, desc component.Descriptor, scope lifecycle.Scope) {
-	c := m.GetComponentForDescriptor(name, desc)
-=======
 	c := m.GetComponent(&desc)
->>>>>>> 5f61fbdc
 	if c == nil {
-		m.t.Fatalf("component not found for descriptor:  (%v) %v", name, desc)
+		m.t.Fatalf("component not found for descriptor: %v", desc)
 	}
 	assertDescriptor(c, desc, scope, m.t)
 }
@@ -489,30 +386,15 @@
 }
 
 type comp struct {
-<<<<<<< HEAD
-	name   string
 	desc   component.Descriptor
 	config component.Configuration
 	scope  lifecycle.Scope
 }
 
-func (c *comp) Name() string {
-	return c.name
-=======
-	desc   component.Descriptor
-	config component.Configuration
-	scope  lifecycle.Scope
->>>>>>> 5f61fbdc
-}
-
 func (c *comp) Descriptor() component.Descriptor {
 	return c.desc
 }
 
-func (c *comp) Configuration() component.Configuration {
-	return c.config
-}
-
 func (c *comp) Scope() lifecycle.Scope {
 	return c.scope
 }
@@ -564,45 +446,24 @@
 	return ""
 }
 
-<<<<<<< HEAD
-func (c *mockContext) GetComponent(name string, id component.ID) component.Instance {
-	return nil
-}
-
-func (c *mockContext) GetComponentOrFail(name string, id component.ID, t testing.TB) component.Instance {
+func (c *mockContext) GetComponent(req component.Requirement) component.Instance {
+	return nil
+}
+
+func (c *mockContext) GetComponentOrFail(req component.Requirement, t testing.TB) component.Instance {
 	t.Fatalf("unsupported")
 	return nil
 }
 
-func (c *mockContext) GetComponentForDescriptor(name string, d component.Descriptor) component.Instance {
-	return nil
-}
-
-func (c *mockContext) GetComponentForDescriptorOrFail(name string, d component.Descriptor, t testing.TB) component.Instance {
-=======
-func (c *mockContext) GetComponent(req component.Requirement) component.Instance {
-	return nil
-}
-
-func (c *mockContext) GetComponentOrFail(req component.Requirement, t testing.TB) component.Instance {
->>>>>>> 5f61fbdc
-	t.Fatalf("unsupported")
-	return nil
-}
-
 func (c *mockContext) GetAllComponents() []component.Instance {
 	return nil
 }
 
-func (c *mockContext) NewComponent(name string, d component.Descriptor, scope lifecycle.Scope) (component.Instance, error) {
+func (c *mockContext) NewComponent(d component.Descriptor, scope lifecycle.Scope) (component.Instance, error) {
 	return nil, fmt.Errorf("unsupported")
 }
 
-<<<<<<< HEAD
-func (c *mockContext) NewComponentOrFail(name string, d component.Descriptor, scope lifecycle.Scope, t testing.TB) component.Instance {
-=======
 func (c *mockContext) NewComponentOrFail(d component.Descriptor, scope lifecycle.Scope, t testing.TB) component.Instance {
->>>>>>> 5f61fbdc
 	t.Fatalf("unsupported")
 	return nil
 }
@@ -651,7 +512,6 @@
 // Factory function for components.
 func (f *factory) newComponent() (api.Component, error) { // nolint: unparam
 	return &comp{
-		name: "",
 		desc: f.desc,
 	}, nil
 }
