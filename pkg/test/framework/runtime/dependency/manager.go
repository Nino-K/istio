//  Copyright 2018 Istio Authors
//
//  Licensed under the Apache License, Version 2.0 (the "License");
//  you may not use this file except in compliance with the License.
//  You may obtain a copy of the License at
//
//      http://www.apache.org/licenses/LICENSE-2.0
//
//  Unless required by applicable law or agreed to in writing, software
//  distributed under the License is distributed on an "AS IS" BASIS,
//  WITHOUT WARRANTIES OR CONDITIONS OF ANY KIND, either express or implied.
//  See the License for the specific language governing permissions and
//  limitations under the License.

package dependency

import (
	"fmt"
	"io"
	"reflect"
	"testing"

	multierror "github.com/hashicorp/go-multierror"

	"istio.io/istio/pkg/test/framework/api/component"
	"istio.io/istio/pkg/test/framework/api/context"
	"istio.io/istio/pkg/test/framework/api/lifecycle"
	"istio.io/istio/pkg/test/framework/runtime/api"
	"istio.io/istio/pkg/test/framework/runtime/registry"
	"istio.io/istio/pkg/test/scopes"
)

var (
	_ component.Factory    = &Manager{}
	_ component.Repository = &Manager{}
	_ component.Resolver   = &Manager{}
	_ api.Resettable       = &Manager{}
	_ io.Closer            = &Manager{}
)

// Manager for the dependencies for all deployments.
type Manager struct {
	component.Defaults

	ctx context.Instance

	// The underlying Factory used for creating new component instances.
	registry *registry.Instance

<<<<<<< HEAD
	// A map of all components
	compMap map[namedID]*compEntry

	// A list of all components in creation order.
	all []*compEntry
}

type compEntry struct {
	id   namedID
	comp api.Component
=======
	// A map of all component entries
	compMap map[component.Key]*compEntry

	// A list of all components in creation order.
	all []*compEntry
}

type compEntry struct {
	key  component.Key
	comp api.Component
}

func (c compEntry) String() string {
	return "{" + c.key.String() + ": " + c.comp.Descriptor().String() + "}"
>>>>>>> 5f61fbdc
}

// NewManager creates a new Manager instance.
func NewManager(ctx context.Instance, registry *registry.Instance) *Manager {
	return &Manager{
		Defaults: registry,
		ctx:      ctx,
		registry: registry,
<<<<<<< HEAD
		compMap:  make(map[namedID]*compEntry),
=======
		compMap:  make(map[component.Key]*compEntry),
>>>>>>> 5f61fbdc
	}
}

// Require implements the component.Resolver interface
func (m *Manager) Require(scope lifecycle.Scope, reqs ...component.Requirement) component.RequirementError {
	// Two phase processing, first gather all the requirements then create them.
	depMgr := newCreationProcessor(m, scope)
	if err := depMgr.ProcessRequirements(reqs); err != nil {
		return err
	}
	if err := depMgr.ApplyDefaults(); err != nil {
		return err
	}
	return depMgr.CreateComponents()
}

// RequireOrFail implements the component.Resolver interface
func (m *Manager) RequireOrFail(t testing.TB, scope lifecycle.Scope, reqs ...component.Requirement) {
	t.Helper()
	if err := m.Require(scope, reqs...); err != nil {
		t.Fatal(err)
	}
}

// RequireOrSkip implements the component.Resolver interface
func (m *Manager) RequireOrSkip(t testing.TB, scope lifecycle.Scope, reqs ...component.Requirement) {
	t.Helper()
	if err := m.Require(scope, reqs...); err != nil {
		if err.IsStartError() {
			t.Fatal(err)
		} else {
			t.Skipf("Missing requirement: %v", err)
		}
	}
}

// NewComponent implements the component.Factory interface
<<<<<<< HEAD
func (m *Manager) NewComponent(name string, desc component.Descriptor, scope lifecycle.Scope) (component.Instance, error) {
=======
func (m *Manager) NewComponent(desc component.Descriptor, scope lifecycle.Scope) (component.Instance, error) {
>>>>>>> 5f61fbdc
	// Require all of the children to be loaded first.
	if err := m.Require(scope, desc.Requires...); err != nil {
		return nil, err
	}
	// Now we can load the component itself.
<<<<<<< HEAD
	return m.requireComponent(name, desc, scope)
=======
	reqEntry := createEntry(&desc)
	return m.requireComponent(reqEntry, scope)
>>>>>>> 5f61fbdc
}

// NewComponentOrFail implements the component.Factory interface
func (m *Manager) NewComponentOrFail(name string, desc component.Descriptor, scope lifecycle.Scope, t testing.TB) component.Instance {
	t.Helper()
	c, err := m.NewComponent(name, desc, scope)
	if err != nil {
		t.Fatal(err)
	}
	return c
}

func normalizeScope(desc component.Descriptor, scope lifecycle.Scope) lifecycle.Scope {
	// Make sure that system components are always created with suite scope.
	if desc.IsSystemComponent && scope != lifecycle.System {
		scopes.Framework.Debugf("adjusting scope to '%s' for system component %s", lifecycle.System, desc.FriendlyName())
		return lifecycle.System
	}
	return scope
}

<<<<<<< HEAD
// TODO(sven): Take configuration here as well.
func (m *Manager) requireComponent(name string, desc component.Descriptor, scope lifecycle.Scope) (component.Instance, component.RequirementError) {
	// Make sure that system components are always created with suite scope.
	scope = normalizeScope(desc, scope)
	compID := namedID{name, desc.ID}

	// First, check if we've already created this named component.
	if c, ok := m.compMap[compID]; ok {
		if !reflect.DeepEqual(c.comp.Descriptor(), desc) {
			return nil, resolutionError(fmt.Errorf("cannot add component `%s`, already running with `%s`", desc.FriendlyName(), c.comp.Descriptor().FriendlyName()))
		}
		if c.comp.Scope().IsLower(scope) {
			return nil, resolutionError(fmt.Errorf("component `%s` already exists with lower lifecycle scope: %s", desc.FriendlyName(), c.comp.Scope()))
		}
		// The component was already added.
		return c.comp, nil
=======
func (m *Manager) requireComponent(entry *reqEntry, s lifecycle.Scope) (component.Instance, component.RequirementError) {
	// Make sure that system components are always created with suite scope.
	s = normalizeScope(*entry.desc, s)

	// First, check if we've already created this component.
	if cEntry, ok := m.compMap[entry.key]; ok {
		descName := entry.desc.FriendlyName()
		if !reflect.DeepEqual(cEntry.comp.Descriptor(), *entry.desc) {
			err := fmt.Errorf("cannot add component `%s`, already running with `%s`", descName, cEntry.comp.Descriptor().FriendlyName())
			return nil, resolutionError(err)
		}
		if cEntry.comp.Scope().IsLower(s) {
			err := fmt.Errorf("component `%s` already exists with lower lifecycle scope: %s", descName, cEntry.comp.Scope())
			return nil, resolutionError(err)
		}
		// The component was already added.
		return cEntry.comp, nil
>>>>>>> 5f61fbdc
	}

	// Verify all of the child dependencies were already created, as they should have been by callers
	// of this function. Otherwise report an error.
<<<<<<< HEAD
	for _, childReq := range desc.Requires {
		childEntry, err := parseRequirement(childReq)
		if err != nil {
			return nil, err
		}
		if _, ok := m.compMap[childEntry.id]; !ok {
			return nil, resolutionError(fmt.Errorf("missing child component %v while trying to create component %v", childEntry.id, compID))
=======
	for _, childReq := range entry.desc.Requires {
		childEntry := createEntry(childReq)
		if _, ok := m.compMap[childEntry.key]; !ok {
			err := fmt.Errorf("missing child component %v while trying to create component %v", childEntry, entry)
			return nil, resolutionError(err)
>>>>>>> 5f61fbdc
		}
	}

	// Get the component factory function.
<<<<<<< HEAD
	// TODO(sven): Add support for taking configuration. Current plan is to use a Configurable marker interface.
	fn, err := m.registry.GetFactory(desc)
=======
	fn, err := m.registry.GetFactory(*entry.desc)
>>>>>>> 5f61fbdc
	if err != nil {
		return nil, resolutionError(err)
	}

	// Create the component.
	comp, err := fn()
	if err != nil {
		return nil, startError(err)
	}

	// Configure the component if configuration is non-nil and the component takes configuration.
	if entry.desc.Configuration != nil {
		if configurable, ok := comp.(api.Configurable); ok {
			if err = configurable.Configure(entry.desc.Configuration); err != nil {
				return nil, startError(err)
			}
		} else {
			err = fmt.Errorf("component %v does not accept configuration yet one was provided (%v)", entry.key, entry)
			return nil, startError(err)
		}
	}

	// Start the component.
	if err := comp.Start(m.ctx, s); err != nil {
		// Close the component if we can.
		if cl, ok := comp.(io.Closer); ok {
			err = multierror.Append(err, cl.Close())
		}
		return nil, startError(err)
	}

	// Store the component entry in the manager.
	cEntry := compEntry{
<<<<<<< HEAD
		id:   compID,
		comp: c,
	}
	m.compMap[compID] = &cEntry
=======
		key:  entry.key,
		comp: comp,
	}
	m.compMap[entry.key] = &cEntry
	if entry.key.Variant != "" {
		// If there is not yet a default variant stored, store one.
		baseKey := entry.key.ID.GetKey()
		if _, ok := m.compMap[baseKey]; !ok {
			m.compMap[baseKey] = &cEntry
		}
	}
>>>>>>> 5f61fbdc
	m.all = append(m.all, &cEntry)

	return comp, nil
}

// GetComponent implements the component.Repository interface
<<<<<<< HEAD
func (m *Manager) GetComponent(name string, id component.ID) component.Instance {
	if compEntry, ok := m.compMap[namedID{name, id}]; ok {
		return compEntry.comp
	}
	return nil
}

// GetComponentOrFail implements the component.Repository interface
func (m *Manager) GetComponentOrFail(name string, id component.ID, t testing.TB) component.Instance {
	t.Helper()
	c := m.GetComponent(name, id)
=======
func (m *Manager) GetComponent(req component.Requirement) component.Instance {
	return m.getComponentByKey(req.GetKey())
}

// GetComponentOrFail implements the component.Repository interface
func (m *Manager) GetComponentOrFail(req component.Requirement, t testing.TB) component.Instance {
	t.Helper()
	c := m.GetComponent(req)
>>>>>>> 5f61fbdc
	if c == nil {
		t.Fatalf("component %s has not been created", req)
	}
	return c
}

<<<<<<< HEAD
// GetComponentForDescriptor implements the component.Repository interface
func (m *Manager) GetComponentForDescriptor(name string, d component.Descriptor) component.Instance {
	return m.GetComponent(name, d.ID)
}

// GetComponentForDescriptorOrFail implements the component.Repository interface
func (m *Manager) GetComponentForDescriptorOrFail(name string, d component.Descriptor, t testing.TB) component.Instance {
	c := m.GetComponentForDescriptor(name, d)
	if c == nil {
		t.Fatalf("component does not exist: %v", d)
=======
func (m *Manager) getComponentByKey(key component.Key) component.Instance {
	if compEntry, ok := m.compMap[key]; ok {
		return compEntry.comp
>>>>>>> 5f61fbdc
	}
	return nil
}

// GetAllComponents implements the component.Repository interface
func (m *Manager) GetAllComponents() []component.Instance {
	all := make([]component.Instance, 0, len(m.all))
	for _, c := range m.all {
		all = append(all, c.comp)
	}
	return all
}

// Reset implements the api.Resettable interface
func (m *Manager) Reset() (err error) {

	// Close and remove any Test-scoped components.
	// Iterate in reverse, traversing from newest to oldest component.
	newAll := make([]*compEntry, 0, len(m.all))
	for i := len(m.all) - 1; i >= 0; i-- {
		c := m.all[i]
		if c.comp.Scope() == lifecycle.Test {
			err = multierror.Append(err, closeComponent(c.comp)).ErrorOrNil()
<<<<<<< HEAD
			delete(m.compMap, c.id)
=======
			delete(m.compMap, c.key)
>>>>>>> 5f61fbdc
			continue
		}
		newAll = append(newAll, c)
	}
	m.all = newAll

	// Now reset the remaining components.
	// Iterate in reverse, traversing from newest to oldest component.
	for i := len(m.all) - 1; i >= 0; i-- {
		c := m.all[i]
		err = multierror.Append(err, resetComponent(c.comp)).ErrorOrNil()
	}
	return
}

// Close implements io.Closer
func (m *Manager) Close() (err error) {
	// Iterate in reverse, traversing from newest to oldest component.
	for i := len(m.all) - 1; i >= 0; i-- {
		err = multierror.Append(err, closeComponent(m.all[i].comp)).ErrorOrNil()
	}
	// Clear the array.
	m.all = m.all[:0]

	// Clear the map.
	for k := range m.compMap {
		delete(m.compMap, k)
	}
	return err
}

func closeComponent(c api.Component) error {
	if cl, ok := c.(io.Closer); ok {
		scopes.Framework.Debugf("Cleaning up state for dependency: %s", c.Descriptor().GetKey())
		if err := cl.Close(); err != nil {
			scopes.Framework.Errorf("Error cleaning up dependency state: %s: %v", c.Descriptor().GetKey(), err)
			return err
		}
	}
	return nil
}

func resetComponent(c api.Component) error {
	if cl, ok := c.(api.Resettable); ok {
		scopes.Framework.Debugf("Resetting state for component: %s", c.Descriptor().GetKey())
		if err := cl.Reset(); err != nil {
			scopes.Framework.Errorf("Error resetting component state: %s: %v", c.Descriptor().GetKey(), err)
			return err
		}
	}
	return nil
}<|MERGE_RESOLUTION|>--- conflicted
+++ resolved
@@ -47,18 +47,6 @@
 	// The underlying Factory used for creating new component instances.
 	registry *registry.Instance
 
-<<<<<<< HEAD
-	// A map of all components
-	compMap map[namedID]*compEntry
-
-	// A list of all components in creation order.
-	all []*compEntry
-}
-
-type compEntry struct {
-	id   namedID
-	comp api.Component
-=======
 	// A map of all component entries
 	compMap map[component.Key]*compEntry
 
@@ -73,7 +61,6 @@
 
 func (c compEntry) String() string {
 	return "{" + c.key.String() + ": " + c.comp.Descriptor().String() + "}"
->>>>>>> 5f61fbdc
 }
 
 // NewManager creates a new Manager instance.
@@ -82,11 +69,7 @@
 		Defaults: registry,
 		ctx:      ctx,
 		registry: registry,
-<<<<<<< HEAD
-		compMap:  make(map[namedID]*compEntry),
-=======
 		compMap:  make(map[component.Key]*compEntry),
->>>>>>> 5f61fbdc
 	}
 }
 
@@ -124,28 +107,20 @@
 }
 
 // NewComponent implements the component.Factory interface
-<<<<<<< HEAD
-func (m *Manager) NewComponent(name string, desc component.Descriptor, scope lifecycle.Scope) (component.Instance, error) {
-=======
 func (m *Manager) NewComponent(desc component.Descriptor, scope lifecycle.Scope) (component.Instance, error) {
->>>>>>> 5f61fbdc
 	// Require all of the children to be loaded first.
 	if err := m.Require(scope, desc.Requires...); err != nil {
 		return nil, err
 	}
 	// Now we can load the component itself.
-<<<<<<< HEAD
-	return m.requireComponent(name, desc, scope)
-=======
 	reqEntry := createEntry(&desc)
 	return m.requireComponent(reqEntry, scope)
->>>>>>> 5f61fbdc
 }
 
 // NewComponentOrFail implements the component.Factory interface
-func (m *Manager) NewComponentOrFail(name string, desc component.Descriptor, scope lifecycle.Scope, t testing.TB) component.Instance {
+func (m *Manager) NewComponentOrFail(desc component.Descriptor, scope lifecycle.Scope, t testing.TB) component.Instance {
 	t.Helper()
-	c, err := m.NewComponent(name, desc, scope)
+	c, err := m.NewComponent(desc, scope)
 	if err != nil {
 		t.Fatal(err)
 	}
@@ -161,24 +136,6 @@
 	return scope
 }
 
-<<<<<<< HEAD
-// TODO(sven): Take configuration here as well.
-func (m *Manager) requireComponent(name string, desc component.Descriptor, scope lifecycle.Scope) (component.Instance, component.RequirementError) {
-	// Make sure that system components are always created with suite scope.
-	scope = normalizeScope(desc, scope)
-	compID := namedID{name, desc.ID}
-
-	// First, check if we've already created this named component.
-	if c, ok := m.compMap[compID]; ok {
-		if !reflect.DeepEqual(c.comp.Descriptor(), desc) {
-			return nil, resolutionError(fmt.Errorf("cannot add component `%s`, already running with `%s`", desc.FriendlyName(), c.comp.Descriptor().FriendlyName()))
-		}
-		if c.comp.Scope().IsLower(scope) {
-			return nil, resolutionError(fmt.Errorf("component `%s` already exists with lower lifecycle scope: %s", desc.FriendlyName(), c.comp.Scope()))
-		}
-		// The component was already added.
-		return c.comp, nil
-=======
 func (m *Manager) requireComponent(entry *reqEntry, s lifecycle.Scope) (component.Instance, component.RequirementError) {
 	// Make sure that system components are always created with suite scope.
 	s = normalizeScope(*entry.desc, s)
@@ -196,36 +153,21 @@
 		}
 		// The component was already added.
 		return cEntry.comp, nil
->>>>>>> 5f61fbdc
 	}
 
 	// Verify all of the child dependencies were already created, as they should have been by callers
 	// of this function. Otherwise report an error.
-<<<<<<< HEAD
-	for _, childReq := range desc.Requires {
-		childEntry, err := parseRequirement(childReq)
-		if err != nil {
-			return nil, err
-		}
-		if _, ok := m.compMap[childEntry.id]; !ok {
-			return nil, resolutionError(fmt.Errorf("missing child component %v while trying to create component %v", childEntry.id, compID))
-=======
 	for _, childReq := range entry.desc.Requires {
 		childEntry := createEntry(childReq)
 		if _, ok := m.compMap[childEntry.key]; !ok {
 			err := fmt.Errorf("missing child component %v while trying to create component %v", childEntry, entry)
 			return nil, resolutionError(err)
->>>>>>> 5f61fbdc
-		}
-	}
-
+		}
+	}
+
+	// Now create the component.
 	// Get the component factory function.
-<<<<<<< HEAD
-	// TODO(sven): Add support for taking configuration. Current plan is to use a Configurable marker interface.
-	fn, err := m.registry.GetFactory(desc)
-=======
 	fn, err := m.registry.GetFactory(*entry.desc)
->>>>>>> 5f61fbdc
 	if err != nil {
 		return nil, resolutionError(err)
 	}
@@ -259,12 +201,6 @@
 
 	// Store the component entry in the manager.
 	cEntry := compEntry{
-<<<<<<< HEAD
-		id:   compID,
-		comp: c,
-	}
-	m.compMap[compID] = &cEntry
-=======
 		key:  entry.key,
 		comp: comp,
 	}
@@ -276,26 +212,12 @@
 			m.compMap[baseKey] = &cEntry
 		}
 	}
->>>>>>> 5f61fbdc
 	m.all = append(m.all, &cEntry)
 
 	return comp, nil
 }
 
 // GetComponent implements the component.Repository interface
-<<<<<<< HEAD
-func (m *Manager) GetComponent(name string, id component.ID) component.Instance {
-	if compEntry, ok := m.compMap[namedID{name, id}]; ok {
-		return compEntry.comp
-	}
-	return nil
-}
-
-// GetComponentOrFail implements the component.Repository interface
-func (m *Manager) GetComponentOrFail(name string, id component.ID, t testing.TB) component.Instance {
-	t.Helper()
-	c := m.GetComponent(name, id)
-=======
 func (m *Manager) GetComponent(req component.Requirement) component.Instance {
 	return m.getComponentByKey(req.GetKey())
 }
@@ -304,29 +226,15 @@
 func (m *Manager) GetComponentOrFail(req component.Requirement, t testing.TB) component.Instance {
 	t.Helper()
 	c := m.GetComponent(req)
->>>>>>> 5f61fbdc
 	if c == nil {
 		t.Fatalf("component %s has not been created", req)
 	}
 	return c
 }
 
-<<<<<<< HEAD
-// GetComponentForDescriptor implements the component.Repository interface
-func (m *Manager) GetComponentForDescriptor(name string, d component.Descriptor) component.Instance {
-	return m.GetComponent(name, d.ID)
-}
-
-// GetComponentForDescriptorOrFail implements the component.Repository interface
-func (m *Manager) GetComponentForDescriptorOrFail(name string, d component.Descriptor, t testing.TB) component.Instance {
-	c := m.GetComponentForDescriptor(name, d)
-	if c == nil {
-		t.Fatalf("component does not exist: %v", d)
-=======
 func (m *Manager) getComponentByKey(key component.Key) component.Instance {
 	if compEntry, ok := m.compMap[key]; ok {
 		return compEntry.comp
->>>>>>> 5f61fbdc
 	}
 	return nil
 }
@@ -350,11 +258,7 @@
 		c := m.all[i]
 		if c.comp.Scope() == lifecycle.Test {
 			err = multierror.Append(err, closeComponent(c.comp)).ErrorOrNil()
-<<<<<<< HEAD
-			delete(m.compMap, c.id)
-=======
 			delete(m.compMap, c.key)
->>>>>>> 5f61fbdc
 			continue
 		}
 		newAll = append(newAll, c)
